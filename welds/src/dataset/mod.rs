use crate::model_traits::CheckRelationship;
use crate::model_traits::{HasSchema, TableColumns, TableInfo, UniqueIdentifier};
use crate::query::include::related_query::{RelatedSetAccesser, SetDowncast};
use crate::state::DbState;
use std::ops::Deref;

#[cfg(test)]
mod tests;

/// A Collection object that hold a set of data that has been
/// selected out of the database and its related objects
pub struct DataSet<T> {
    // not sure if we want to use state or not
    primary: Vec<DbState<T>>,
    related: Vec<Box<dyn RelatedSetAccesser>>,
}

impl<T> DataSet<T> {
    pub(crate) fn new(primary: Vec<DbState<T>>, related: Vec<Box<dyn RelatedSetAccesser>>) -> Self {
        Self { primary, related }
    }

    pub fn iter(&self) -> DataSetIter<T> {
        DataSetIter {
            index: 0,
            inner: self,
        }
    }
}

pub struct DataSetIter<'t, T> {
    index: usize,
    inner: &'t DataSet<T>,
}

impl<'t, T> Iterator for DataSetIter<'t, T> {
    type Item = DataAccessGuard<'t, T>;
    fn next(&mut self) -> Option<Self::Item> {
        let obj: &DbState<T> = self.inner.primary.get(self.index)?;
        self.index += 1;
        Some(DataAccessGuard {
            inner: obj,
            sets: self.inner,
        })
    }
}

impl<T> DataSet<T> {
    /// Returns the count of the primary selected object
    pub fn len(&self) -> usize {
        self.primary.len()
    }

    /// Returns true if this dataset doesn't contain any data
    pub fn is_empty(&self) -> bool {
        self.primary.is_empty()
    }

    /// access a <T> at a given index.
    pub fn get(&self, index: usize) -> Option<DataAccessGuard<T>> {
        let obj = self.primary.get(index)?;
        Some(DataAccessGuard {
            inner: obj,
            sets: self,
        })
    }
}

pub struct DataAccessGuard<'t, T> {
    inner: &'t DbState<T>,
    sets: &'t DataSet<T>,
}

impl<T> Deref for DataAccessGuard<'_, T> {
    type Target = T;
    fn deref(&self) -> &Self::Target {
        self.inner
    }
}

use crate::relations::{HasRelations, RelationValue, Relationship};

impl<'t, T> DataAccessGuard<'t, T>
where
    T: HasSchema,
{
    /// Gets other objects related to this object.
    /// This is a subset of the included objects that are linked to self.
    /// Returns an empty list if the relationship was NOT included in the query.
    pub fn get<'g, R, Ship>(
        &self,
        relationship: impl Fn(<T as HasRelations>::Relation) -> Ship,
<<<<<<< HEAD
    ) -> Vec<&'g R>
=======
    ) -> Vec<&'g DbState<R>>
>>>>>>> de45ba82
    where
        'g: 't,
        't: 'g,
        T: HasRelations + RelationValue<R>,
        T: CheckRelationship,
        Ship: 'static + Relationship<R>,
        R: HasSchema + RelationValue<T>,
        R: 'static + Send + Sync + HasSchema,
        <R as HasSchema>::Schema: TableInfo + TableColumns + UniqueIdentifier,
        <T as HasSchema>::Schema: TableInfo + TableColumns + UniqueIdentifier,
        <T as HasRelations>::Relation: Default,
    {
        let t: &T = self.inner.as_ref();
        // find the set of data that would fit
        for rset in &self.sets.related {
            if let Some(related_set) = rset.downcast_ref::<R, Ship>() {
                // check that we are working with the same relationship
                let ship = relationship(Default::default());
                if related_set.ship == ship {
                    let mut set = Vec::default();
                    for d in &related_set.data {
                        if CheckRelationship::check(t, d) {
                            set.push(d);
                        }
                    }
                    return set;
                }
            }
        }
        Vec::default()
    }
}<|MERGE_RESOLUTION|>--- conflicted
+++ resolved
@@ -90,11 +90,7 @@
     pub fn get<'g, R, Ship>(
         &self,
         relationship: impl Fn(<T as HasRelations>::Relation) -> Ship,
-<<<<<<< HEAD
     ) -> Vec<&'g R>
-=======
-    ) -> Vec<&'g DbState<R>>
->>>>>>> de45ba82
     where
         'g: 't,
         't: 'g,
